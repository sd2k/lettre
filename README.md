# lettre

**Lettre is a mailer library for Rust.**

[![Build Status](https://travis-ci.org/lettre/lettre.svg?branch=master)](https://travis-ci.org/lettre/lettre)
[![Build status](https://ci.appveyor.com/api/projects/status/mpwglemugjtkps2d/branch/master?svg=true)](https://ci.appveyor.com/project/amousset/lettre/branch/master)
[![codecov](https://codecov.io/gh/lettre/lettre/branch/master/graph/badge.svg)](https://codecov.io/gh/lettre/lettre)

[![Crate](https://img.shields.io/crates/v/lettre.svg)](https://crates.io/crates/lettre)
[![Docs](https://docs.rs/lettre/badge.svg)](https://docs.rs/lettre/)
[![Required Rust version](https://img.shields.io/badge/rustc-1.31-green.svg)]()
[![MIT licensed](https://img.shields.io/badge/license-MIT-blue.svg)](./LICENSE)

[![Gitter](https://badges.gitter.im/lettre/lettre.svg)](https://gitter.im/lettre/lettre?utm_source=badge&utm_medium=badge&utm_campaign=pr-badge)
[![Average time to resolve an issue](http://isitmaintained.com/badge/resolution/lettre/lettre.svg)](http://isitmaintained.com/project/lettre/lettre "Average time to resolve an issue")
[![Percentage of issues still open](http://isitmaintained.com/badge/open/lettre/lettre.svg)](http://isitmaintained.com/project/lettre/lettre "Percentage of issues still open")

Useful links:

* [User documentation](http://lettre.at/)
* [API documentation](https://docs.rs/lettre/)
* [Changelog](https://github.com/lettre/lettre/blob/master/CHANGELOG.md)

---

## Features

Lettre provides the following features:

* Multiple transport methods
* Unicode support (for email content and addresses)
* Secure delivery with SMTP using encryption and authentication
* Easy email builders

## Example

<<<<<<< HEAD
This library requires Rust 1.31 or newer.
=======
This library requires Rust 1.32 or newer.
>>>>>>> 4828cf4e
To use this library, add the following to your `Cargo.toml`:

```toml
[dependencies]
lettre = "0.9"
lettre_email = "0.9"
```

```rust,no_run
extern crate lettre;
extern crate lettre_email;

use lettre::{SmtpClient, Transport};
use lettre_email::{Email, mime::TEXT_PLAIN};
use std::path::Path;

fn main() {
    let email = Email::builder()
        // Addresses can be specified by the tuple (email, alias)
        .to(("user@example.org", "Firstname Lastname"))
        // ... or by an address only
        .from("user@example.com")
        .subject("Hi, Hello world")
        .text("Hello world.")
        .attachment_from_file(Path::new("Cargo.toml"), None, &TEXT_PLAIN)
        .unwrap()
        .build()
        .unwrap();

    // Open a local connection on port 25
    let mut mailer = SmtpClient::new_unencrypted_localhost().unwrap().transport();
    // Send the email
    let result = mailer.send(email.into());

    if result.is_ok() {
        println!("Email sent");
    } else {
        println!("Could not send email: {:?}", result);
    }

    assert!(result.is_ok());
}
```

## Testing

The `lettre` tests require an open mail server listening locally on port 2525 and the `sendmail` command.

## Code of conduct

Anyone who interacts with Lettre in any space, including but not limited to
this GitHub repository, must follow our [code of conduct](https://github.com/lettre/lettre/blob/master/CODE_OF_CONDUCT.md).

## License

This program is distributed under the terms of the MIT license.

See [LICENSE](./LICENSE) for details.<|MERGE_RESOLUTION|>--- conflicted
+++ resolved
@@ -34,11 +34,7 @@
 
 ## Example
 
-<<<<<<< HEAD
-This library requires Rust 1.31 or newer.
-=======
 This library requires Rust 1.32 or newer.
->>>>>>> 4828cf4e
 To use this library, add the following to your `Cargo.toml`:
 
 ```toml
